'use strict';

const cookie = require('cookie');
const FastBootHeaders = require('./fastboot-headers');

<<<<<<< HEAD
  this.protocol = `${request.protocol}:`;
  this.headers = new FastBootHeaders(request.headers);
  this.queryParams = request.query;
  this.path = request.url;
=======
class FastBootRequest {
  constructor(request, hostWhitelist) {
    this.hostWhitelist = hostWhitelist;
>>>>>>> b2297b45

    this.protocol = request.protocol;
    this.headers = new FastBootHeaders(request.headers);
    this.queryParams = request.query;
    this.path = request.url;
    this.method = request.method;
    this.body = request.body;

    this.cookies = this.extractCookies(request);
  }

  host() {
    if (!this.hostWhitelist) {
      throw new Error('You must provide a hostWhitelist to retrieve the host');
    }

    var host = this.headers.get('host');
    var matchFound = this.hostWhitelist.some(function(entry) {
      if (entry[0] === '/' && entry.slice(-1) === '/') {
        var regexp = new RegExp(entry.slice(1, -1));
        return regexp.test(host);
      } else {
        return entry === host;
      }
    });

    if (!matchFound) {
      throw new Error(`The host header did not match a hostWhitelist entry. Host header: ${host}`);
    }

    return host;
  }

  extractCookies(request) {
    // If cookie-parser middleware has already parsed the cookies,
    // just use that.
    if (request.cookies) {
      return request.cookies;
    }

    // Otherwise, try to parse the cookies ourselves, if they exist.
    var cookies = request.headers.cookie;
    if (cookies) {
      return cookie.parse(cookies);
    }

    // Return an empty object instead of undefined if no cookies are present.
    return {};
  }

}


module.exports = FastBootRequest;<|MERGE_RESOLUTION|>--- conflicted
+++ resolved
@@ -3,18 +3,11 @@
 const cookie = require('cookie');
 const FastBootHeaders = require('./fastboot-headers');
 
-<<<<<<< HEAD
-  this.protocol = `${request.protocol}:`;
-  this.headers = new FastBootHeaders(request.headers);
-  this.queryParams = request.query;
-  this.path = request.url;
-=======
 class FastBootRequest {
   constructor(request, hostWhitelist) {
     this.hostWhitelist = hostWhitelist;
->>>>>>> b2297b45
 
-    this.protocol = request.protocol;
+    this.protocol = `${request.protocol}:`;
     this.headers = new FastBootHeaders(request.headers);
     this.queryParams = request.query;
     this.path = request.url;
