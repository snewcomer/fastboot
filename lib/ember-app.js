--- conflicted
+++ resolved
@@ -11,16 +11,6 @@
 const FastBootInfo = require('./fastboot-info');
 const Result = require('./result');
 
-<<<<<<< HEAD
-  var appFilePath = options.appFile;
-  var vendorFilePath = options.vendorFile;
-  var moduleWhitelist = options.moduleWhitelist;
-  var appConfig = options.appConfig;
-  if (process.env.APP_CONFIG) {
-    appConfig = JSON.parse(process.env.APP_CONFIG);
-  }
-  this._hostWhitelist = options.hostWhitelist;
-=======
 /**
  * @private
  *
@@ -39,7 +29,6 @@
   constructor(options) {
     let distPath = path.resolve(options.distPath);
     let config = this.readPackageJSON(distPath);
->>>>>>> f84a86da
 
     this.appFilePath = config.appFile;
     this.vendorFilePath = config.vendorFile;
@@ -53,19 +42,6 @@
 
     this.html = fs.readFileSync(config.htmlFile, 'utf8');
 
-<<<<<<< HEAD
-  // Create the sandbox, giving it the resolver to resolve once the app
-  // has booted.
-  var sandboxRequire = buildWhitelistedRequire(moduleWhitelist, distPath);
-  var Sandbox = options.sandbox || VMSandbox;
-  function configFunction() {
-    return { default: appConfig };
-  }
-  var sandbox = new Sandbox({
-    globals: {
-      najax: najax,
-      FastBoot: { require: sandboxRequire, config: configFunction }
-=======
     this.sandbox = this.buildSandbox(distPath, options.sandbox);
     this.app = this.retrieveSandboxedApp();
   }
@@ -84,7 +60,6 @@
     let config = this.appConfig;
     function appConfig() {
       return { default: config };
->>>>>>> f84a86da
     }
 
     return new Sandbox({
